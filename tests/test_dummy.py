--- conflicted
+++ resolved
@@ -1,12 +1,6 @@
 import pytest
 
-<<<<<<< HEAD
-import sys
 
-print(sys.path)
-
-=======
->>>>>>> 873b85bc
 import supabase_py
 
 """
@@ -16,18 +10,12 @@
 """
 
 
-<<<<<<< HEAD
-def test_dummy():
-=======
+
 def test_dummy() -> None:
->>>>>>> 873b85bc
     # Test auth component
     assert True == True
 
 
-<<<<<<< HEAD
-def test_client_initialziation():
-=======
+
 def test_client_initialziation() -> None:
->>>>>>> 873b85bc
     client = supabase_py.Client("http://testwebsite.com", "atestapi")